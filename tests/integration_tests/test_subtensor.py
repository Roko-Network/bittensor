--- conflicted
+++ resolved
@@ -25,11 +25,7 @@
 import pytest
 from bittensor.utils.balance import Balance
 from substrateinterface import Keypair
-<<<<<<< HEAD
 from tests.helpers import get_mock_hotkey, get_mock_coldkey, MockConsole
-=======
-from tests.helpers import get_mock_neuron, get_mock_hotkey, get_mock_coldkey, get_mock_neuron_by_uid, MockConsole
->>>>>>> 07e84e8b
 
 class TestSubtensor(unittest.TestCase):
     _mock_console_patcher = None
@@ -38,14 +34,9 @@
     def setUp(self):
         self.wallet = bittensor.wallet(_mock=True)
         self.balance = Balance.from_tao(1000)
-<<<<<<< HEAD
         self.mock_neuron = MagicMock() # NOTE: this might need more sophistication
         self.subtensor = bittensor.subtensor( network = 'mock' ) # own instance per test
 
-=======
-        self.subtensor = bittensor.subtensor( network = 'mock' ) # own instance per test
-    
->>>>>>> 07e84e8b
     @classmethod
     def setUpClass(cls) -> None:
         # mock rich console status
@@ -54,31 +45,19 @@
         cls._mock_console_patcher.start()
 
         # Keeps the same mock network for all tests. This stops the network from being re-setup for each test.
-<<<<<<< HEAD
         cls._mock_subtensor = bittensor.subtensor( network = 'mock' )
-=======
-        cls._mock_subtensor = bittensor.subtensor( network = 'mock' ) 
->>>>>>> 07e84e8b
 
     @classmethod
     def tearDownClass(cls) -> None:
         cls._mock_console_patcher.stop()
 
-<<<<<<< HEAD
     def test_network_overrides( self ):
-=======
-    def test_network_overrides( self ): 
->>>>>>> 07e84e8b
         """ Tests that the network overrides the chain_endpoint.
         """
         # Argument importance: chain_endpoint (arg) > network (arg) > config.subtensor.chain_endpoint > config.subtensor.network
         config0 = bittensor.subtensor.config()
         config0.subtensor.network = 'finney'
-<<<<<<< HEAD
         config0.subtensor.chain_endpoint = bittensor.__finney_entrypoint__ #'wss://finney.subtensor.io'
-=======
-        config0.subtensor.chain_endpoint = 'wss://finney.subtensor.io'
->>>>>>> 07e84e8b
 
         config1 = bittensor.subtensor.config()
         config1.subtensor.network = 'local'
@@ -87,65 +66,22 @@
         # Mock network calls
         with patch('substrateinterface.SubstrateInterface.connect_websocket'):
             with patch('substrateinterface.SubstrateInterface.reload_type_registry'):
-<<<<<<< HEAD
-
-=======
-                
->>>>>>> 07e84e8b
                 # Choose arg over config
                 sub0 = bittensor.subtensor( config = config0, chain_endpoint = 'wss://fin.subtensor.io' )
                 assert sub0.chain_endpoint == 'wss://fin.subtensor.io'
 
                 # Choose network arg over config
-<<<<<<< HEAD
                 sub1 = bittensor.subtensor( config = config1, network = 'local' )
-=======
-                sub1 = bittensor.subtensor( config = config0, network = 'local' )
->>>>>>> 07e84e8b
                 assert sub1.chain_endpoint == bittensor.__local_entrypoint__
 
                 # Choose chain_endpoint config over network config
                 sub2 = bittensor.subtensor( config = config0 )
-<<<<<<< HEAD
                 assert sub2.chain_endpoint == bittensor.__finney_entrypoint__
-=======
-                assert sub2.chain_endpoint == 'wss://finney.subtensor.io'
->>>>>>> 07e84e8b
 
                 sub3 = bittensor.subtensor( config = config1 )
                 # Should pick local instead of finney (default)
                 assert sub3.network == "local"
                 assert sub3.chain_endpoint == bittensor.__local_entrypoint__
-<<<<<<< HEAD
-=======
-            
-    def test_neurons( self ):
-        def mock_get_neuron_by_uid(_):
-            return get_mock_neuron_by_uid(1)
-
-        with patch.object(self.subtensor.substrate, 'rpc_request'):
-            with patch('bittensor.Subtensor.get_uid_for_hotkey_on_subnet', return_value=1):
-                with patch('bittensor.NeuronInfoLite.from_vec_u8', side_effect=mock_get_neuron_by_uid):
-                    with patch('bittensor.NeuronInfo.from_vec_u8', side_effect=mock_get_neuron_by_uid):
-
-                        neuron = self.subtensor.neuron_for_uid( 1, netuid = 3 )
-                        assert type(neuron.axon_info.ip) == int
-                        assert type(neuron.axon_info.port) == int
-                        assert type(neuron.axon_info.ip_type) == int
-                        assert type(neuron.uid) == int
-                        assert type(neuron.axon_info.protocol) == int
-                        assert type(neuron.hotkey) == str
-                        assert type(neuron.coldkey) == str
-
-                        neuron = self.subtensor.get_neuron_for_pubkey_and_subnet(neuron.hotkey, netuid = 3)
-                        assert type(neuron.axon_info.ip) == int
-                        assert type(neuron.axon_info.port) == int
-                        assert type(neuron.axon_info.ip_type) == int
-                        assert type(neuron.uid) == int
-                        assert type(neuron.axon_info.protocol) == int
-                        assert type(neuron.hotkey) == str
-                        assert type(neuron.coldkey) == str
->>>>>>> 07e84e8b
 
     def test_get_current_block( self ):
         block = self.subtensor.get_current_block()
@@ -298,11 +234,6 @@
                                     wait_for_inclusion = True
                                     )
                 assert fail == False
-<<<<<<< HEAD
-
-=======
-        
->>>>>>> 07e84e8b
     def test_transfer( self ):
         class success():
             def __init__(self):
@@ -447,11 +378,7 @@
         self.subtensor.substrate.create_signed_extrinsic = MagicMock()
 
         fail= self.subtensor.set_weights(wallet=self.wallet,
-<<<<<<< HEAD
                             netuid = 3,
-=======
-                            netuid = 3, 
->>>>>>> 07e84e8b
                             uids=[1],
                             weights=chain_weights,
                             wait_for_inclusion = True
@@ -482,11 +409,7 @@
         assert register == True
 
     def test_hotkey_register_failed( self ):
-<<<<<<< HEAD
         self.subtensor.get_uid_for_hotkey_on_subnet = MagicMock(return_value = None)
-=======
-        self.subtensor.get_uid_for_hotkey_on_subnet = MagicMock(return_value = None) 
->>>>>>> 07e84e8b
         register= self.subtensor.is_hotkey_registered('mock', netuid = 3)
         assert register == False
 
@@ -590,11 +513,7 @@
 
             # should return True
             self.assertIsNot( self.subtensor.register(wallet=wallet, netuid = 3 ), True, msg="Registration should fail" )
-<<<<<<< HEAD
             self.assertEqual( mock_create_pow.call_count, 3 )
-=======
-            self.assertEqual( mock_create_pow.call_count, 3 ) 
->>>>>>> 07e84e8b
 
     def test_registration_stale_then_continue( self ):
         # verifty that after a stale solution, the solve will continue without exiting
