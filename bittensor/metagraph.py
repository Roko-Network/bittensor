
import asyncio
import argparse
import bittensor
import math
import netaddr
import numpy
import time
import threading
import torch
import traceback
import copy

from munch import Munch
from loguru import logger
from bittensor import bittensor_pb2
from substrateinterface import SubstrateInterface, Keypair
from typing import List

custom_type_registry = {
    "runtime_id": 2, 
    "types": {
            "NeuronMetadata": {
                    "type": "struct", 
                    "type_mapping": [["ip", "u128"], ["port", "u16"], ["ip_type", "u8"]]
                }
        }
}

def int_to_ip(int_val):
    return str(netaddr.IPAddress(int_val))
 
def ip_to_int(str_val):
    return int(netaddr.IPAddress(str_val))

class Metagraph():
 
    def __init__(self, config, keypair):
        r"""Initializes a new Metagraph subtensor interface.
        Args:
            config (bittensor.Config): 
                An bittensor config object.
            keypair (substrateinterface.Keypair): 
                An bittensor keys object.
        """
        self._config = config
        self.__keypair = keypair
        self.substrate = SubstrateInterface(
            url=self._config.metagraph.chain_endpoint,
            address_type=42,
            type_registry_preset='substrate-node-template',
            type_registry=custom_type_registry,
        )

        # Thread variables
        self._polling_thread = None
        self._last_poll = -math.inf
        self._running = False

        # Map from neuron pubkey -> neuron index
        self._pubkey_index_map = {}

        # Number of neurons in graph.
        self._n = 0

        # List of bittensor_pb2.Neurons ordered by index
        self._neurons_list = []

        # Unique integer key for neurons
        self._next_unique_key = 0
        self._keys_list = []
        self._keys_torch: torch.LongTensor = None

        # List of List of weight_keys ordered by index
        self._weight_keys = []
        self._weight_vals = []
        self._weights_torch: torch.FloatTensor = None

        # List of stake values ordered by index
        self._stake_list = []
        self._stake_torch: torch.LongTensor = None

        # List of emit values ordered by index
        self._emit_list = []
        self._emit_torch: torch.LongTensor = None

        # List of last poll ordered by index
        self._poll_list = []
        self._poll_torch: torch.LongTensor = None

    @staticmethod   
    def add_args(parser: argparse.ArgumentParser) -> argparse.ArgumentParser:
        
        parser.add_argument('--metagraph.chain_endpoint', default='http://206.189.254.5:12345', type=str, 
                            help='chain endpoint.')

        parser.add_argument('--metagraph.polls_every_sec', default=25, type=int, 
                            help='Second until the next chain poll.')

        parser.add_argument('--metagraph.re_poll_neuron_every_blocks', default=20, type=int, 
                            help='Re poll info from neurons every n blocks.')

        parser.add_argument('--metagraph.stale_emit_limit', default=1000, 
                            help='Filter neurons with block time since emission greater than this value.')
        return parser

    @staticmethod   
    def check_config(config: Munch) -> Munch:
        assert config.metagraph.polls_every_sec > 5 and config.metagraph.polls_every_sec < 1000, 'metagraph.polls_every_sec must be in range [5, 1000]'
        assert config.metagraph.re_poll_neuron_every_blocks > 5 and config.metagraph.re_poll_neuron_every_blocks < 1000, 'metagraph.re_poll_neuron_every_blocks must be in range [5, 1000]'
        assert config.metagraph.stale_emit_limit > 1 and config.metagraph.re_poll_neuron_every_blocks < math.inf, 'metagraph.stale_emit_limit must be in range [1, inf]'
        return config

    def n (self) -> int:
        """ Returns the number of neurons in the network.

        Returns:
            n: (int): neuron count.
        """
        return self._n

    def neurons(self, keys: torch.LongTensor = None) -> List[bittensor_pb2.Neuron]:
        """ Returns the neurons information of each active in the network.

        Args:
            keys (bittensor.Config): 
                An bittensor config object.

        Returns:
            neurons: (List[bittensor_pb2.Neuron]): neuron info ordered by index.
        """
        return copy.deepcopy(self._neurons_list)
<<<<<<< HEAD

    def keys(self) -> torch.LongTensor:
        """ Returns a torch tensor of unique integer keys for neurons.

        Returns:
            keys (:obj:`torch.LongTensor` of shape :obj:`(self.n)`): unique keys for neurons.
        """
        return self._keys_torch
=======
>>>>>>> 3b1312e9

    def emit (self) -> torch.LongTensor:
        """ Returns the last block emit time of each active neuron in the network.

        Returns:
            emit: (:obj:`torch.LongTensor` of shape :obj:`(self.n)`): neuron emit block ordered by index.
        """
        return self._emit_torch

    def poll (self) -> torch.LongTensor:
        """ Returns the metagraph poll block of each active neuron in the network.

        Returns:
            poll: (:obj:`torch.LongTensor` of shape :obj:`(self.n)`): neuron poll block ordered by index.
        """
        return self._poll_torch

    def stake (self) -> torch.LongTensor:
        """ Returns the stake of each active neuron in the network.

        Returns:
            stake: (:obj:`torch.LongTensor` of shape :obj:`(self.n)`): neuron stake ordered by index.
        """
        return self._stake_torch

    def weights (self) -> torch.FloatTensor:
        """ Returns the stake of each active neuron in the network.

        Returns:
            weights: (:obj:`torch.FloatTensor` of shape :obj:`(self.n, self.n)`): neuron stake ordered by index.
        """
        return self._weights_torch

    def start(self):
        """ Start background polling thread.
        """
        logger.info('start')
        if self._running == False:
            self._running = True
            self._polling_thread = threading.Thread(target=self._continuous_poll, daemon=False)
            self._polling_thread.start()

    def stop(self):
        """ Stops background polling thread.
        """
        if self._running == True:
            self._running = False
            self._polling_thread.join()

    def _continuous_poll(self):
        """ continuously polls chain updating metagraph state until self._running is False
        """
        logger.info('_continuous_poll...')
        while self._running:
            if (time.time() - self._last_poll) > self._config.metagraph.polls_every_sec:
                logger.info('Pollchain...')
                self._last_poll = time.time()
                self.pollchain()
                logger.info('Done. ')
            time.sleep(self._config.metagraph.polls_every_sec/2)

    def pollchain(self):
        """ Polls the chain state for information about peers.
        
        """
        current_block = self.substrate.get_block_number(None)
        emits = self.substrate.iterate_map(
            module='SubtensorModule',
            storage_function='LastEmit',
        )
        for (key, val) in emits:
            # Filter on stale.
            if (current_block - val) > self._config.metagraph.stale_emit_limit:
                continue

            # Filter on recent poll.
            last_poll = self._poll_list[self._pubkey_index_map[key]] if key in self._pubkey_index_map else -math.inf
            if (current_block - last_poll) < self._config.metagraph.re_poll_neuron_every_blocks:
                continue

            # Poll.
            self._pollpubkey(key)

        self._build_torch_tensors()

    def _pollpubkey(self, pubkey):
        """ Polls info from the chain for a specific pubkey.

        Function call updates or appends new information to the stake vectors. If the neuron pubkey
        does not exist in the active set we assign an new index in the state vectors otherwise pull
        info from the local pubkey -> index mapping.
        
        """
        try:
            current_block = self.substrate.get_block_number(None)
            if pubkey in self._pubkey_index_map:
                index = self._pubkey_index_map[pubkey]
                append = False
            else:
                index = self._n
                key = self._next_unique_key + 1
                self._n += 1
                self._pubkey_index_map[pubkey] = index
                append = True
            stake = self.substrate.get_runtime_state(
                        module='SubtensorModule',
                        storage_function='Stake',
                        params=[pubkey]
            )['result']
            emit = self.substrate.get_runtime_state(
                        module='SubtensorModule',
                        storage_function='LastEmit',
                        params=[pubkey]
            )['result']
            info = self.substrate.get_runtime_state(
                        module='SubtensorModule',
                        storage_function='Neurons',
                        params=[pubkey]
            )['result']
            w_keys = self.substrate.get_runtime_state(
                        module='SubtensorModule',
                        storage_function='WeightKeys',
                        params=[pubkey]
            )['result']
            w_vals = self.substrate.get_runtime_state(
                        module='SubtensorModule',
                        storage_function='WeightVals',
                        params=[pubkey]
            )['result']
            ipstr = int_to_ip(info['ip'])
            port = int(info['port'])
            neuron = bittensor_pb2.Neuron (
                    version=bittensor.__version__,
                    public_key=pubkey,
                    address=ipstr,
                    port=port
            )

            if not append:
                self._neurons_list[index] = neuron
                self._stake_list[index] = int(stake)
                self._emit_list[index] = int(emit)
                self._weight_keys[index] = list(w_keys)
                self._weight_vals[index] = list(w_vals)
                self._poll_list[index] = current_block
            else:
                self._neurons_list.append( neuron )
                self._stake_list.append( int(stake) )
                self._emit_list.append( int(emit) )
                self._weight_keys.append( list(w_keys) )
                self._weight_vals.append( list(w_vals) )
                self._poll_list.append( current_block )
                self._keys_list.append( key )

        except Exception as e:
            logger.error("Exception occurred: {}".format(e))
            traceback.print_exc()


    def _build_torch_tensors(self):
        """ Builds torch objects from python polled state.

        """
        # Set torch tensors from weights.
        self._stake_torch = torch.Tensor(self._stake_list, dtype=torch.long)
        self._emit_torch = torch.Tensor(self._emit_list, dtype=torch.long)
        self._poll_torch = torch.Tensor(self._poll_list, dtype=torch.long)
        self._keys_torch = torch.Tensor(self._keys_list, dtype=torch.long)
        
        # Fill weights
        weights_numpy = numpy.zeros( (self._n, self._n), dtype=torch.float)
        for index_i, (keys, vals) in enumerate(list(zip(self._weight_keys, self._weight_vals))):
            val_sum = sum(vals)
            for k, val in list(zip(keys, vals)):
                if k in self._pubkey_index_map:
                    index_j = self._pubkey_index_map[k]
                    weights_numpy[index_i, index_j] = float(val) / float(val_sum)
        self._weights_torch = torch.Tensor(weights_numpy)

    def connect(self, timeout = 10) -> bool:
        """ Attempts a connection to the chain by calling substrate.get_runtime_block until success.

        Args: 
            timeout: (int): connection will ttl after length timeout seconds.
        
        """
        time_elapsed = 0
        while time_elapsed < timeout:
            time.sleep(1)
            time_elapsed += 1
            try:
                self.substrate.get_runtime_block()
                return True
            except Exception as e:
                logger.warn("Exception occured during connection: {}".format)
                continue
        return False

    def subscribe (self, timeout) -> bool:
        """ Attempts a subscription to the chain by calling subscribe until the peer exists in the active set.

        Args: 
            timeout: (int): subscribe will ttl after length timeout seconds.
        
        """
        params = {'ip': ip_to_int(self._config.axon.remote_ip), 'port': self._config.axon.port, 'ip_type': 4}

        logger.info(params)
        call = self.substrate.compose_call(
            call_module='SubtensorModule',
            call_function='subscribe',
            call_params=params
        )
        extrinsic = self.substrate.create_signed_extrinsic(call=call, keypair=self.__keypair)
        self.substrate.submit_extrinsic(extrinsic, wait_for_inclusion=False)
        time_elapsed = 0
        while time_elapsed < timeout:
            time.sleep(1)
            time_elapsed += 1
            neurons = self.substrate.iterate_map(
                module='SubtensorModule',
                storage_function='Neurons'
            )
            for n in neurons:
                if n[0] == self.__keypair.public_key:
                    return True
        return False
            

    def unsubscribe (self, timeout):
        """ Attempts an unsubscription from chain, does not check that the peer info has been removed.       
        """
        logger.info('Unsubscribe from chain endpoint')
        call = self.substrate.compose_call(
            call_module='SubtensorModule',
            call_function='unsubscribe'
        )
        extrinsic = self.substrate.create_signed_extrinsic(call=call, keypair=self.__keypair)
        self.substrate.submit_extrinsic(extrinsic, wait_for_inclusion=False)
        return True<|MERGE_RESOLUTION|>--- conflicted
+++ resolved
@@ -9,7 +9,6 @@
 import threading
 import torch
 import traceback
-import copy
 
 from munch import Munch
 from loguru import logger
@@ -69,7 +68,7 @@
         # Unique integer key for neurons
         self._next_unique_key = 0
         self._keys_list = []
-        self._keys_torch: torch.LongTensor = None
+        self._keys_numpy: torch.LongTensor = None
 
         # List of List of weight_keys ordered by index
         self._weight_keys = []
@@ -130,7 +129,6 @@
             neurons: (List[bittensor_pb2.Neuron]): neuron info ordered by index.
         """
         return copy.deepcopy(self._neurons_list)
-<<<<<<< HEAD
 
     def keys(self) -> torch.LongTensor:
         """ Returns a torch tensor of unique integer keys for neurons.
@@ -139,8 +137,6 @@
             keys (:obj:`torch.LongTensor` of shape :obj:`(self.n)`): unique keys for neurons.
         """
         return self._keys_torch
-=======
->>>>>>> 3b1312e9
 
     def emit (self) -> torch.LongTensor:
         """ Returns the last block emit time of each active neuron in the network.
