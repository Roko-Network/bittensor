--- conflicted
+++ resolved
@@ -312,15 +312,8 @@
         Returns:
             block: (int) block number on chain.
         """
-<<<<<<< HEAD
-        loop = asyncio.get_event_loop()
-=======
-        # def handle_async_exception(loop, ctx):
-        #     logger.error("Exception in async task: {0}".format(ctx['exception']))
-        loop = asyncio.get_event_loop()
-        # loop.set_exception_handler(handle_async_exception)
+        loop = asyncio.get_event_loop()
         loop.set_debug(enabled=True)
->>>>>>> f31a3b22
         return loop.run_until_complete(self.async_block())
 
     async def async_block(self) -> int:
@@ -335,15 +328,8 @@
         Returns:
             subscribed: (bool): true if the subscription is a success.
         """
-<<<<<<< HEAD
-        loop = asyncio.get_event_loop()
-=======
-        # def handle_async_exception(loop, ctx):
-        #     logger.error("Exception in async task: {0}".format(ctx['exception']))
-        loop = asyncio.get_event_loop()
-        # loop.set_exception_handler(handle_async_exception)
+        loop = asyncio.get_event_loop()
         loop.set_debug(enabled=True)
->>>>>>> f31a3b22
         return loop.run_until_complete(self.async_subscribe(timeout))
 
     async def async_subscribe (self, timeout) -> bool:
@@ -357,15 +343,8 @@
     def unsubscribe(self) -> bool:
         r""" Syncronous: Unsubscribes the local neuron from the chain.
          """
-<<<<<<< HEAD
-        loop = asyncio.get_event_loop()
-=======
-        # def handle_async_exception(loop, ctx):
-        #     logger.error("Exception in async task: {0}".format(ctx['exception']))
-        loop = asyncio.get_event_loop()
-        # loop.set_exception_handler(handle_async_exception)
+        loop = asyncio.get_event_loop()
         loop.set_debug(enabled=True)
->>>>>>> f31a3b22
         return loop.run_until_complete(self.async_unsubscribe())  
 
     async def async_unsubscribe (self):
@@ -379,15 +358,8 @@
         Returns:
             connected: (bool): true if the connection is a success.
         """
-<<<<<<< HEAD
-        loop = asyncio.get_event_loop()
-=======
-        # def handle_async_exception(loop, ctx):
-        #     logger.error("Exception in async task: {0}".format(ctx['exception']))
-        loop = asyncio.get_event_loop()
-        # loop.set_exception_handler(handle_async_exception)
+        loop = asyncio.get_event_loop()
         loop.set_debug(enabled=True)
->>>>>>> f31a3b22
         return loop.run_until_complete(self.async_connect())
 
     async def async_connect(self) -> bool:
@@ -405,16 +377,8 @@
             weights: (torch.FloatTensor): 
                 weights to set on chain of length self.state.n
         """
-<<<<<<< HEAD
-        loop = asyncio.get_event_loop()
-=======
-        # TODO(const): this repeat code can be abstracted.
-        # def handle_async_exception(loop, ctx):
-        #     logger.error("Exception in async task: {0}".format(ctx['exception']))
-        loop = asyncio.get_event_loop()
-        # loop.set_exception_handler(handle_async_exception)
+        loop = asyncio.get_event_loop()
         loop.set_debug(enabled=True)
->>>>>>> f31a3b22
         loop.run_until_complete(self.async_emit(weights))
 
     async def async_emit(self, weights: torch.FloatTensor) -> bool:
@@ -465,15 +429,8 @@
                 weights: (torch.FloatTensor):
                     weights on chain.
         """
-<<<<<<< HEAD
-        loop = asyncio.get_event_loop()
-=======
-        # def handle_async_exception(loop, ctx):
-        #     logger.error("Exception in async task: {0}".format(ctx['exception']))
-        loop = asyncio.get_event_loop()
-        # loop.set_exception_handler(handle_async_exception)
+        loop = asyncio.get_event_loop()
         loop.set_debug(enabled=True)
->>>>>>> f31a3b22
         return loop.run_until_complete(self.async_sync(weights))
 
     async def async_sync(self, weights: torch.FloatTensor) -> torch.FloatTensor:
@@ -630,20 +587,3 @@
             int_val = int(float(val) * int(u32_int_max)) # convert to int representation.
             weight_vals_as_ints.append(int_val) # int weights sum to u32_int_max.
         return weight_pubkeys, weight_vals_as_ints
-<<<<<<< HEAD
-=======
-
-
-    @staticmethod   
-    def add_args(parser: argparse.ArgumentParser) -> argparse.ArgumentParser:
-        parser.add_argument('--metagraph.chain_endpoint', default='206.189.254.5:12345', type=str, 
-                            help='chain endpoint.')
-        parser.add_argument('--metagraph.stale_emit_filter', default=10000, type=int,
-                            help='filter neurons with last emit beyond this many blocks.')
-
-        return parser
-
-    @staticmethod   
-    def check_config(config: Munch) -> Munch:
-        return config
->>>>>>> f31a3b22
