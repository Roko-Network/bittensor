from bittensor.subtensor.interface import SubstrateWSInterface, Keypair
import netaddr
from loguru import logger
from bittensor.balance import Balance

class WSClient:
    custom_type_registry = {
        "runtime_id": 2,
        "types": {
            "NeuronMetadataOf": {
                "type": "struct",
                "type_mapping": [["ip", "u128"], ["port", "u16"], ["ip_type", "u8"], ["uid", "u64"], ["coldkey", "AccountId"]]
            }
        }
    }


    def __init__(self, socket : str, keypair: Keypair):
        host, port = socket.split(":")

        self.substrate = SubstrateWSInterface(
            host=host,
            port=int(port),
            address_type = 42,
            type_registry_preset='substrate-node-template',
            type_registry=self.custom_type_registry,
        )

        self.__keypair = keypair

    '''
    PRIVATE METHODS
    '''

    def __int_to_ip(self, int_val):
        return str(netaddr.IPAddress(int_val))

    def __ip_to_int(self, str_val):
        return int(netaddr.IPAddress(str_val))


    '''
    PUBLIC METHODS
    '''

    def connect(self):
        logger.trace("connect() C")
        self.substrate.connect()

    def is_connected(self):
        return self.substrate.is_connected()

    async def subscribe(self, ip: str, port: int, coldkey: str):
        params = {
            'ip': self.__ip_to_int(ip),
            'port': port, 
            'ip_type': 4,
            'coldkey': coldkey
        }

        call = await self.substrate.compose_call(
            call_module='SubtensorModule',
            call_function='subscribe',
            call_params=params
        )

        extrinsic = await self.substrate.create_signed_extrinsic(call=call, keypair=self.__keypair)
        await self.substrate.submit_extrinsic(extrinsic, wait_for_inclusion=False)  # Waiting for inclusion and other does not work

    async def unsubscribe(self, keypair=None):
        if not keypair:
            keypair = self.__keypair

        call = await self.substrate.compose_call(
            call_module='SubtensorModule',
            call_function='unsubscribe'
        )

        extrinsic = await self.substrate.create_signed_extrinsic(call=call, keypair=keypair)
        await self.substrate.submit_extrinsic(extrinsic, wait_for_inclusion=False)

    # TODO (21-12-2020, Parall4x) Delete if not needed anymore
    # async def get_peers(self):
    #     peers = await self.substrate.iterate_map(
    #         module='SubtensorModule',
    #         storage_function='Peers')
    #
    #     return peers

    async def get_balance(self, address):
        logger.debug("Getting balance for: {}", address)
        result  = await self.substrate.get_runtime_state(
            module='System',
            storage_function='Account',
            params=[address],
            block_hash=None
        )

        balance_info = result.get('result')
        if not balance_info:
            logger.debug("{} has no balance", address)
            return Balance(0)

        balance = balance_info['data']['free']
        logger.debug("{} has {} rao", address, balance)
        return Balance(balance)

    async def add_stake(self, amount, keypair):
        call = await self.substrate.compose_call(
            call_module='SubtensorModule',
            call_function='add_stake',
            call_params={'stake_amount': amount}
        )

        extrinsic = await self.substrate.create_signed_extrinsic(call=call, keypair=keypair)
        await self.substrate.submit_extrinsic(extrinsic, wait_for_inclusion=False)

    async def set_weights(self, destinations, values, keypair, wait_for_inclusion=False):
        call = await self.substrate.compose_call(
            call_module = 'SubtensorModule',
            call_function = 'set_weights',
            call_params = {'dests': destinations, 'weights': values}
        )

        extrinsic = await self.substrate.create_signed_extrinsic(call=call, keypair=keypair)
        await self.substrate.submit_extrinsic(extrinsic, wait_for_inclusion=wait_for_inclusion)

    async def emit(self, destinations, values, keypair, wait_for_inclusion=False):
        call = await self.substrate.compose_call(
            call_module='SubtensorModule',
            call_function='set_weights',
            call_params = {'dests': destinations, 'weights': values}
        )
        extrinsic = await self.substrate.create_signed_extrinsic(call=call, keypair=keypair)
        await self.substrate.submit_extrinsic(extrinsic, wait_for_inclusion=wait_for_inclusion)

    async def get_current_block(self):
        return await self.substrate.get_block_number(None)

    async def neurons(self, pubkey=None):
        if pubkey:
            result = await self.substrate.get_runtime_state(
                module='SubtensorModule',
                storage_function='Neurons',
                params=[pubkey]
            )
            return result['result']

        else:
            neurons = await self.substrate.iterate_map(
                module='SubtensorModule',
                storage_function='Neurons'
            )
            return neurons

<<<<<<< HEAD
    async def get_current_block(self):
        return await self.substrate.get_block_number(None)

    async def get_last_emit_data(self, pubkey=None):
        if pubkey:
            result = await self.substrate.get_runtime_state(
                module='SubtensorModule',
                storage_function='LastEmit',
                params=[pubkey]
            )
=======
    async def get_stake_for_uid(self, uid):
        stake = await self.substrate.get_runtime_state(
            module='SubtensorModule',
            storage_function='Stake',
            params = [uid]
        )
        return stake['result']

    async def weight_uids_for_uid(self, uid):
        result = await self.substrate.get_runtime_state(
            module='SubtensorModule',
            storage_function='WeightUids',
            params = [uid]
        )
        return result['result']
>>>>>>> 1d834241

    async def weight_vals_for_uid(self, uid):
        result = await self.substrate.get_runtime_state(
            module='SubtensorModule',
            storage_function='WeightVals',
            params = [uid]
        )
        return result['result']

    async def get_last_emit_data_for_uid(self, uid):
        result = await self.substrate.get_runtime_state(
            module='SubtensorModule',
            storage_function='LastEmit',
            params = [uid]
        )
        return result['result']
        
    async def get_last_emit_data(self):
        result = await self.substrate.iterate_map(
            module='SubtensorModule',
            storage_function='LastEmit'
        )
        return result


<|MERGE_RESOLUTION|>--- conflicted
+++ resolved
@@ -53,7 +53,7 @@
     async def subscribe(self, ip: str, port: int, coldkey: str):
         params = {
             'ip': self.__ip_to_int(ip),
-            'port': port, 
+            'port': port,
             'ip_type': 4,
             'coldkey': coldkey
         }
@@ -153,18 +153,6 @@
             )
             return neurons
 
-<<<<<<< HEAD
-    async def get_current_block(self):
-        return await self.substrate.get_block_number(None)
-
-    async def get_last_emit_data(self, pubkey=None):
-        if pubkey:
-            result = await self.substrate.get_runtime_state(
-                module='SubtensorModule',
-                storage_function='LastEmit',
-                params=[pubkey]
-            )
-=======
     async def get_stake_for_uid(self, uid):
         stake = await self.substrate.get_runtime_state(
             module='SubtensorModule',
@@ -180,7 +168,6 @@
             params = [uid]
         )
         return result['result']
->>>>>>> 1d834241
 
     async def weight_vals_for_uid(self, uid):
         result = await self.substrate.get_runtime_state(
@@ -197,7 +184,7 @@
             params = [uid]
         )
         return result['result']
-        
+
     async def get_last_emit_data(self):
         result = await self.substrate.iterate_map(
             module='SubtensorModule',
