--- conflicted
+++ resolved
@@ -34,25 +34,8 @@
         self.dendrite = Dendrite(self.config, self.__keypair)
         self.tbwriter = Metadata(self.config)
 
-<<<<<<< HEAD
         # Start the replicate utility
         self.replicate_util = ReplicateUtility(self.config)
-=======
-        self.experiment = replicate.init(
-            path=self.config.neuron.datapath,
-            params={"neuron.learning_rate": self.config.neuron.learning_rate,
-                    "neuron.momentum": self.config.neuron.momentum,
-                    "neuron.batch_size_train": self.config.neuron.batch_size_train,
-                    "neuron.batch_size_test": self.config.neuron.batch_size_test, 
-                    "neuron.datapath": self.config.neuron.datapath,
-                    "dendrite.pass_gradients": self.config.dendrite.pass_gradients,
-                    "dendrite.timeout": self.config.dendrite.timeout,
-                    "metagraph.chain_endpoint": self.config.metagraph.chain_endpoint,
-                    "metagraph.stale_emit_limit": self.config.metagraph.stale_emit_limit,
-                    "meta_logger.log_dir": self.config.meta_logger.log_dir,
-                    "session.checkout_experiment": self.config.session.checkout_experiment}
-        )
->>>>>>> a31048dd
 
     @staticmethod   
     def add_args(parser: argparse.ArgumentParser) -> argparse.ArgumentParser:    
