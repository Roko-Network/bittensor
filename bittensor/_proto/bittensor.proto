--- conflicted
+++ resolved
@@ -13,6 +13,10 @@
 
 service TextSeq2Seq  {
 	rpc Forward (ForwardTextSeq2SeqRequest) returns (ForwardTextSeq2SeqResponse) {}
+}
+
+service TextPrompting  {
+	rpc Forward (ForwardTextPromptingRequest) returns (ForwardTextPromptingResponse) {}
 }
  
 /////////////////
@@ -103,7 +107,6 @@
 	Tensor serialized_text_inputs = 6;
 	Tensor serialized_mask = 7;
 
-<<<<<<< HEAD
 	// QueryTimeout
 	float timeout = 8;
 }
@@ -111,14 +114,6 @@
 message ForwardTextLastHiddenStateResponse {
 	int32 version = 1;
 	string hotkey = 2;	
-=======
-		// Requires grad: [OPTIONAL] Does this synapse call require a gradient.
-		bool requires_grad = 6;
-
-		// Mask
-		repeated int32 mask = 7;
-	}
->>>>>>> 9443c66f
 
 	Tensor serialized_hidden_states = 3;
 
@@ -231,6 +226,26 @@
 
 	string message = 5;
 	ReturnCode return_code = 6; 
+}
+
+/////////////////////////
+// TextPrompting //
+/////////////////////////
+message ForwardTextPromptingRequest {
+    int32 version = 1;
+    string hotkey = 2;
+    repeated string messages = 3;
+    float timeout = 4;
+} 
+message ForwardTextPromptingResponse {
+    int32 version = 1;
+    string hotkey = 2;
+    string response = 3;
+} 
+message BackwardTextPromptingRequest {
+    int32 version = 1;
+    string hotkey = 2;
+    Tensor reward = 3;
 }
 
 
