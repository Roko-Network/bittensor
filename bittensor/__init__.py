# The MIT License (MIT)
# Copyright © 2021 Yuma Rao

# Permission is hereby granted, free of charge, to any person obtaining a copy of this software and associated 
# documentation files (the “Software”), to deal in the Software without restriction, including without limitation 
# the rights to use, copy, modify, merge, publish, distribute, sublicense, and/or sell copies of the Software, 
# and to permit persons to whom the Software is furnished to do so, subject to the following conditions:

# The above copyright notice and this permission notice shall be included in all copies or substantial portions of 
# the Software.

# THE SOFTWARE IS PROVIDED “AS IS”, WITHOUT WARRANTY OF ANY KIND, EXPRESS OR IMPLIED, INCLUDING BUT NOT LIMITED TO
# THE WARRANTIES OF MERCHANTABILITY, FITNESS FOR A PARTICULAR PURPOSE AND NONINFRINGEMENT. IN NO EVENT SHALL 
# THE AUTHORS OR COPYRIGHT HOLDERS BE LIABLE FOR ANY CLAIM, DAMAGES OR OTHER LIABILITY, WHETHER IN AN ACTION 
# OF CONTRACT, TORT OR OTHERWISE, ARISING FROM, OUT OF OR IN CONNECTION WITH THE SOFTWARE OR THE USE OR OTHER 
# DEALINGS IN THE SOFTWARE.

from rich.console import Console

# Bittensor code and protocol version.
<<<<<<< HEAD
__version__ = '1.7.5'
=======
__version__ = '2.0.2'
>>>>>>> d8620721
version_split = __version__.split(".")
__version_as_int__ = (100 * int(version_split[0])) + (10 * int(version_split[1])) + (1 * int(version_split[2]))

# Rich console.
__console__ = Console()

# Vocabulary dimension.
#__vocab_size__ = len( tokenizer ) + len( tokenizer.additional_special_tokens) + 100 # Plus 100 for eventual token size increase.
__vocab_size__ = 50378

# Tensor dimension.
# NOTE (const): if/when this increases peers must be responsible for trimming or expanding output to this size.
__network_dim__ = 1024 # All network responses have shape = [ __batch_size__, __sequence_dim__, __network_dim__ ]

# Substrate chain block time (seconds).
__blocktime__ = 12

__networks__ = [ 'local', 'nobunaga', 'akatsuki', 'nakamoto']

__nakamoto_entrypoints__ = [
<<<<<<< HEAD
    "main.nakamoto.opentensor.ai:9944"
=======
    "entrypointnetworkloadbalancer-21fe5fbdc08425ca.elb.us-east-2.amazonaws.com:9944"
>>>>>>> d8620721
]

__akatsuki_entrypoints__ = [
    "test.akatsuki.opentensor.ai:9944"
]

__nobunaga_entrypoints__ = [
    'staging.nobunaga.opentensor.ai:9944'
]

__local_entrypoints__ = [
    '127.0.0.1:9944'
]

__registration_servers__ = [
    'registration.opentensor.ai:5000'
]

# ---- Config ----
from bittensor._config import config as config

# ---- LOGGING ----
from bittensor._logging import logging as logging

# ---- Protos ----
import bittensor._proto.bittensor_pb2 as proto
import bittensor._proto.bittensor_pb2_grpc as grpc

# ---- Neurons ----
import bittensor._neuron as neurons

# ---- Factories -----
from bittensor.utils.balance import Balance as Balance
from bittensor._cli import cli as cli
from bittensor._axon import axon as axon
from bittensor._wallet import wallet as wallet
from bittensor._keyfile import keyfile as keyfile
from bittensor._receptor import receptor as receptor
from bittensor._endpoint import endpoint as endpoint
from bittensor._dendrite import dendrite as dendrite
from bittensor._metagraph import metagraph as metagraph
from bittensor._subtensor import subtensor as subtensor
from bittensor._tokenizer import tokenizer as tokenizer
from bittensor._serializer import serializer as serializer
from bittensor._dataset import dataset as dataset
from bittensor._receptor import receptor_pool as receptor_pool
from bittensor._wandb import wandb as wandb
from bittensor._threadpool import prioritythreadpool as prioritythreadpool

# ---- Classes -----
from bittensor._cli.cli_impl import CLI as CLI
from substrateinterface import Keypair as Keypair
from bittensor._axon.axon_impl import Axon as Axon
from bittensor._config.config_impl import Config as Config
from bittensor._wallet.wallet_impl import Wallet as Wallet
from bittensor._keyfile.keyfile_impl import Keyfile as Keyfile
from bittensor._receptor.receptor_impl import Receptor as Receptor
from bittensor._endpoint.endpoint_impl import Endpoint as Endpoint
from bittensor._dendrite.dendrite_impl import Dendrite as Dendrite
from bittensor._metagraph.metagraph_impl import Metagraph as Metagraph
from bittensor._subtensor.subtensor_impl import Subtensor as Subtensor
from bittensor._serializer.serializer_impl import Serializer as Serializer
from bittensor._dataset.dataset_impl import Dataset as Dataset
from bittensor._receptor.receptor_pool_impl import ReceptorPool as ReceptorPool
from bittensor._threadpool.priority_thread_pool_impl import PriorityThreadPoolExecutor as PriorityThreadPoolExecutor


# DEFAULTS
defaults = Config()
subtensor.add_defaults( defaults )
dendrite.add_defaults( defaults )
axon.add_defaults( defaults )
wallet.add_defaults( defaults )
dataset.add_defaults( defaults )
wandb.add_defaults( defaults )
logging.add_defaults( defaults )<|MERGE_RESOLUTION|>--- conflicted
+++ resolved
@@ -18,11 +18,7 @@
 from rich.console import Console
 
 # Bittensor code and protocol version.
-<<<<<<< HEAD
-__version__ = '1.7.5'
-=======
 __version__ = '2.0.2'
->>>>>>> d8620721
 version_split = __version__.split(".")
 __version_as_int__ = (100 * int(version_split[0])) + (10 * int(version_split[1])) + (1 * int(version_split[2]))
 
@@ -43,11 +39,7 @@
 __networks__ = [ 'local', 'nobunaga', 'akatsuki', 'nakamoto']
 
 __nakamoto_entrypoints__ = [
-<<<<<<< HEAD
-    "main.nakamoto.opentensor.ai:9944"
-=======
     "entrypointnetworkloadbalancer-21fe5fbdc08425ca.elb.us-east-2.amazonaws.com:9944"
->>>>>>> d8620721
 ]
 
 __akatsuki_entrypoints__ = [
