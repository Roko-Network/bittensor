#!/bin/python3
# The MIT License (MIT)
# Copyright © 2021 Yuma Rao

# Permission is hereby granted, free of charge, to any person obtaining a copy of this software and associated
# documentation files (the “Software”), to deal in the Software without restriction, including without limitation
# the rights to use, copy, modify, merge, publish, distribute, sublicense, and/or sell copies of the Software,
# and to permit persons to whom the Software is furnished to do so, subject to the following conditions:

# The above copyright notice and this permission notice shall be included in all copies or substantial portions of
# the Software.

# THE SOFTWARE IS PROVIDED “AS IS”, WITHOUT WARRANTY OF ANY KIND, EXPRESS OR IMPLIED, INCLUDING BUT NOT LIMITED TO
# THE WARRANTIES OF MERCHANTABILITY, FITNESS FOR A PARTICULAR PURPOSE AND NONINFRINGEMENT. IN NO EVENT SHALL
# THE AUTHORS OR COPYRIGHT HOLDERS BE LIABLE FOR ANY CLAIM, DAMAGES OR OTHER LIABILITY, WHETHER IN AN ACTION
# OF CONTRACT, TORT OR OTHERWISE, ARISING FROM, OUT OF OR IN CONNECTION WITH THE SOFTWARE OR THE USE OR OTHER
# DEALINGS IN THE SOFTWARE.
""" The Exodus miner.

Example:
    $ python miners/text/template_miner.py

"""

import argparse
import bittensor
import math
import torch
import traceback
import os
import sys
import yaml
import wandb

from termcolor import colored
from typing import List
from qqdm import qqdm, format_str
from loguru import logger; logger = logger.opt(colors=True)
from types import SimpleNamespace
from torch.nn.utils import clip_grad_norm_
import torch.nn as nn

import torch.nn.functional as F
from torch.nn import TransformerEncoder, TransformerEncoderLayer
from substrateinterface.utils.ss58 import ss58_encode

class PositionalEncoding(nn.Module):

    def __init__(self, d_model: int, dropout: float, max_len: int = 5000):
        super().__init__()
        self.dropout = nn.Dropout(p=dropout)

        position = torch.arange(max_len).unsqueeze(1)
        div_term = torch.exp(torch.arange(0, d_model, 2) * (-math.log(10000.0) / d_model))
        pe = torch.zeros(max_len, 1, d_model)
        pe[:, 0, 0::2] = torch.sin(position * div_term)
        pe[:, 0, 1::2] = torch.cos(position * div_term)
        self.register_buffer('pe', pe)

    def forward(self, x: torch.tensor) -> torch.tensor:
        """
        Args:
            x: Tensor, shape [seq_len, batch_size, embedding_dim]
        """
        x = x + self.pe[:x.size(0)]
        return self.dropout(x)

class Nucleus(nn.Module):

    def __init__(self, config ):
        super(Nucleus, self).__init__()
        self.config = config

        # Embedding Layer.
        self.embedding = nn.Embedding( bittensor.__vocab_size__,  bittensor.__network_dim__ )

        # Local Model
        local_layers = TransformerEncoderLayer( bittensor.__network_dim__, self.config.nucleus.nhead, self.config.nucleus.nhid, self.config.nucleus.dropout )
        local_hidden_layers = TransformerEncoderLayer( bittensor.__network_dim__, self.config.nucleus.nhead, self.config.nucleus.nhid, self.config.nucleus.dropout )
        self.local_pos_encoder = PositionalEncoding(bittensor.__network_dim__, self.config.nucleus.dropout)
        self.local_encoder = TransformerEncoder( local_layers, self.config.nucleus.nlayers )
        self.local_hidden = TransformerEncoder( local_hidden_layers, self.config.nucleus.nlayers )
        self.local_decoder = nn.Linear( bittensor.__network_dim__, bittensor.__vocab_size__ , bias=False)

        # Remote Model
        remote_context_layers = TransformerEncoderLayer( bittensor.__network_dim__, self.config.nucleus.nhead, self.config.nucleus.nhid, self.config.nucleus.dropout )
        self.remote_hidden = TransformerEncoder( remote_context_layers, self.config.nucleus.nlayers )
        self.remote_decoder = nn.Linear( bittensor.__network_dim__, bittensor.__vocab_size__ , bias=False)

        self.loss_fct = nn.CrossEntropyLoss()
        self.chain_weights = nn.Parameter(torch.ones( [0] , requires_grad=True))
        self.init_weights()

    @staticmethod
    def add_args( parser: argparse.ArgumentParser ):
        r""" Add custom params to the parser.
        """
        parser.add_argument('--nucleus.nhid', type=int, help='the dimension of the feedforward network model in nn.TransformerEncoder', default=200)
        parser.add_argument('--nucleus.nhead', type=int, help='the number of heads in the multiheadattention models', default=2)
        parser.add_argument('--nucleus.nlayers', type=int, help='the number of nn.TransformerEncoderLayer in nn.TransformerEncoder', default=2)
        parser.add_argument('--nucleus.dropout', type=float, help='the dropout value', default=0.2)
        parser.add_argument('--nucleus.topk', type=int, help='the number of peers queried during each remote forward call', default=20)
        parser.add_argument('--nucleus.punishment', type=float, help='The punishment on the chain weights that do not respond ', default=0.001 )

    def init_weights(self):
        initrange = 0.1
        self.remote_decoder.weight.data.uniform_(-initrange, initrange)
        self.local_decoder.weight.data.uniform_(-initrange, initrange)

    def local_forward(self, inputs: torch.int64, training : bool = True) -> SimpleNamespace:
        """ Forward pass through GPT2 nucleus.
            Args:
                inputs (:obj:`torch.int64` of shape :obj:`(batch_size, block_size)`, `required`):
                    Batch_size length x list of text sentences.
                training (:obj:`bool')`, `optional`, defaults to True):
                    Switch to True if this forward pass computes a CLM loss.

            Returns:
                SimpleNamespace {
                    local_context (:obj:`torch.FloatTensor` of shape :obj:`(batch_size, sequence_len, bittensor.__network_dim__)`, `required`):
                        Hidden layer context.
                    local_target (:obj:`torch.FloatTensor` of shape :obj:`(batch_size, sequence_len, bittensor.__vocab_size__)`, `optional`):
                        MLM Target predictions produced using local_context.
                    local_target_loss (:obj:`torch.FloatTensor` of shape :obj:`(1)`, `optional`):
                        MLM loss using local_context.
                }
        """
        # To be filled.
        output = SimpleNamespace()

        # local_context: hidden layer encoding of sequence with local_context.
        # local_context.shape = [batch_size, sequence_len, bittensor.__network_dim__]
        output.local_context = self.local_encoder( self.embedding( inputs ) )* math.sqrt(bittensor.__network_dim__)

        # local_context: adding positional encoding to local_context.
        # local_context.shape = [batch_size, sequence_len, bittensor.__network_dim__]
        output.local_context = self.local_pos_encoder(output.local_context)

        if training :
            # local_hidden: local model which learns a new projection from the local_context
            # local_hidden.shape = [batch_size, sequence_len, bittensor.__vocab_size__]
            output.local_hidden = self.local_hidden( output.local_context.detach())

            # local_target: projection of local_hidden onto target dimension.
            # local_target.shape = [batch_size, sequence_len, bittensor.__vocab_size__]
            output.local_target = self.local_decoder( output.local_hidden )

            # local_target_loss: MLM loss between local_target and passed targets.
            # local_target_loss.shape = [1]
            shift_logits = output.local_target[..., :-1, :].contiguous()
            shift_labels = inputs[..., 1:].contiguous()
            output.local_target_loss = self.loss_fct( shift_logits.view(-1, shift_logits.size(-1)), shift_labels.view(-1) )

            predictions=shift_logits.detach().max(2).indices
            output.local_accuracy = (predictions==shift_labels).sum().item()/predictions.nelement()
        return output

    def remote_forward(self, inputs: torch.int64, training: bool) -> SimpleNamespace:
        """ Forward pass inputs and labels through the GPT2 module and into the remote network.
        Args:
            inputs (:obj:`torch.int64` of shape :obj:`(batch_size, sequence_len)`, `required`):
                Tokenized sentences using bittensor.tokenizer()
            training (:obj:`bool')`, `optional`, defaults to True):
                Switch to True if this forward pass computes an MLM loss.
        Returns:
            self.local_forward() + SimpleNamespace (
                remote_context (:obj:`torch.FloatTensor` of shape :obj:`(batch_size, sequence_len, bittensor.__network_dim__)`, `required`):
                    Joined responses from the network.
                remote_target (:obj:`torch.FloatTensor` of shape :obj:`(batch_size,  bittensor.__vocab_size__)`, `optional`):
                    Target predictions using the remote_context layer.
                remote_target_loss (:obj:`torch.FloatTensor` of shape :obj:`(1)`, `optional`):
                    MLM loss using remote_target.
                distillation_loss (:obj:`torch.FloatTensor` of shape :obj:`(1)`, `optional`):
                    Distillation loss between local_context and remote_context.
            )
        """
        # Run local model
        output = self.local_forward( inputs, training )

        # remote_context: joined responses from a dendrite.forward_text call.
        # remote_context.shape = [batch_size, sequence_len (or block_size), bittensor.__network_dim__]
        output.remote_context = self.remote( inputs )

        # remote_hidden: projects from the remote_context
        # remote_hidden.shape = [batch_size, sequence_len, bittensor.__vocab_size__]
        output.remote_hidden = self.remote_hidden( output.remote_context )

        # distillation_loss : distillation loss between local_context and remote_context
        # distillation_loss.shape = [1]
        # This trains the local_context (student) to emulate the network context.
        output.distillation_loss = F.mse_loss( output.local_context, output.remote_hidden.detach() )

        if training :
            # remote_target: projection of remote_hidden onto target dimension.
            # remote_target.shape = [batch_size, sequence_len, bittensor.__vocab_size__]
            output.remote_target = self.remote_decoder( output.remote_hidden )

            # remote_target_loss: MLM loss between remote_target and passed targets.
            # remote_target_loss.shape = [1]
            shift_logits = output.remote_target[..., :-1, :].contiguous()

            shift_labels = inputs[..., 1:].contiguous()
            output.remote_target_loss = self.loss_fct( shift_logits.view(-1, shift_logits.size(-1)), shift_labels.view(-1) )

        return output

    def remote(self, inputs: torch.int64 ) -> torch.float32:
        """ Forwards the inputs through the network, selects the topk peers based on self.chain_weights.
        Args:
            inputs (:obj:`torch.int64` of shape :obj:`(batch_size, sequence_len)`, `required`):
                Batch_size length list of text sentences.
        Returns:
            outputs (:obj:`torch.FloatTensor` of shape :obj:`(batch_size, sequence_len, bittensor.__network_dim__)`, `optional`):
                Joined hidden layer responses from peers.
        """

        # ---- Get active peers and their weights ---- 
        active_uids = torch.where(bittensor.neuron.metagraph.active > 0)[0]
        active_chain_weights = self.chain_weights[active_uids]

        # ---- Topk Weights ---- (TODO: check if the gaussians are enough disrupt the chain weights)
        real_topk = min( self.config.nucleus.topk, bittensor.neuron.metagraph.n.item(), len(active_uids))
        noise = torch.normal( 0, torch.std(active_chain_weights).item()+0.0000001, size=( active_chain_weights.size())).to( self.config.miner.device )
        topk_weights, topk_idx = torch.topk(active_chain_weights + noise , real_topk, dim=0)
        topk_uids = active_uids[topk_idx]

        # ---- Filter endpoints ----
        endpoints = bittensor.neuron.metagraph.endpoints[ topk_uids ]

        # ---- Query network ----
        responses, return_ops, query_times = bittensor.neuron.dendrite.forward_text (
            endpoints = endpoints,
            inputs = inputs
        )

        # ---- Join based on weights ----
        joining_uids= torch.where(return_ops==0)[0]
        joining_weights = F.softmax( topk_weights[(return_ops == 0)], dim = 0 )
        output = torch.zeros( (inputs.shape[0], inputs.shape[1], bittensor.__network_dim__)).to( self.config.miner.device )
        for index, joining_weight in enumerate( joining_weights ):
            output += responses[joining_uids[index]].detach().to( self.config.miner.device ) * joining_weight

        # ---- Punish peers with non-successful return ops ----
        with torch.no_grad():
            self.chain_weights[topk_uids[(return_ops != 0)]] -=  self.config.nucleus.punishment
            self.chain_weights[self.chain_weights < -1] = -1 #lower bound for chain weights
        # ---- Return response -----
        return output

class Miner:

    def __init__( self, config: 'bittensor.config' = None ):
        r""" Initializes a miner with the passed config.
        """
        if config == None: config = Miner.config()
        self.config = config; Miner.check_config( self.config ); print ( self.config )

        # Miner training device.
        self.device = torch.device(
            device = self.config.miner.device
        )

        # Dataset of text.
        self.dataset = bittensor.dataloader (
            config = self.config
        )

        # Trainable machine learning model.
        self.nucleus = Nucleus(
            config = self.config,
        ).to( self.device )

        # Torch optimizer.
        self.optimizer = torch.optim.SGD(
            [ {"params": self.nucleus.parameters()}],
            lr = self.config.miner.learning_rate,
            momentum = self.config.miner.momentum,
        )

        #Torch scheduler
        self.scheduler= torch.optim.lr_scheduler.StepLR(self.optimizer,
            step_size= 1.0,
            gamma=0.9
        )

        # Bittensor backend
        self.neuron = bittensor.init (
            config = self.config,
            root_dir = self.config.miner.full_path,
            forward_text = self.forward_text,
            backward_text = self.backward_text,
            blacklist = self.blacklist
        ) 

        #bittensor priority thread pool 
        self.thread_pool = bittensor.prioritythreadpool(
            config = self.config
        )

    @staticmethod
    def config() -> 'bittensor.Config':
        r""" Fills a config namespace object with defaults or information from the command line.
        """
        # ---- Add miner args.
        parser = argparse.ArgumentParser()
        parser.add_argument('--config', type=str, help='If set, defaults are overridden by passed file.')
        parser.add_argument('--miner.learning_rate', type=float, help='Training initial learning rate.', default=1)
        parser.add_argument('--miner.weight_decay', type=float, help='nucleus parameter weight decay.', default=0.25)
        parser.add_argument('--miner.momentum', type=float, help='optimizer momentum.', default=0.8)
        parser.add_argument('--miner.clip_gradients', type=float, help='Implement gradient clipping to avoid exploding loss on smaller architectures.', default=1.0)
        parser.add_argument('--miner.n_epochs', type=int, help='Number of training epochs.', default=sys.maxsize )
        parser.add_argument('--miner.epoch_length', type=int, help='Iterations of training per epoch', default=100)
        parser.add_argument('--miner.batch_size_train', type=int, help='Training batch size.', default=2)
        parser.add_argument('--miner.restart_on_failure',  action='store_true', help='''Restart miner on unknown error.''', default=False)
        parser.add_argument('--miner.compute_remote_gradients', action='store_true', help='''Does the miner compute and return gradients from backward queries.''', default=False)
        parser.add_argument('--miner.accumulate_remote_gradients', action='store_true', help='''Does the miner accumulate remote gradients from backward queries.''', default=False)
        parser.add_argument('--miner.n_topk_chain_weights', type=int, help='Maximum number of weights to submit to chain', default=100 )
        parser.add_argument('--miner.name', type=str, help='Trials for this miner go in miner.root / (wallet_cold - wallet_hot) / miner.name ', default='template_miner')
        parser.add_argument('--miner.device', type=str, help='miner default training device cpu/cuda', default=("cuda" if torch.cuda.is_available() else "cpu"))
        parser.add_argument('--miner.timeout', type=int, help='Number of seconds to wait for axon request', default=1)
        parser.add_argument('--miner.blacklist', type=float, help='Amount of stake (tao) in order not to get blacklisted', default=0)
        bittensor.add_args( parser )
        Nucleus.add_args( parser ) 
        bittensor.prioritythreadpool.add_args( parser )
        return bittensor.config( parser )

    @staticmethod
    def check_config( config: 'bittensor.Config' ):
        r""" Checks/validates the config namespace object.
        """
        assert config.miner.batch_size_train > 0, "batch_size_train must be a positive value"
        assert config.miner.learning_rate > 0, "learning_rate must be a positive value."
        bittensor.check_config( config )
        full_path = os.path.expanduser('{}/{}/{}/{}'.format( config.logging.logging_dir, config.wallet.name, config.wallet.hotkey, config.miner.name ))
        config.miner.full_path = os.path.expanduser(full_path)
        if not os.path.exists(config.miner.full_path):
            os.makedirs(config.miner.full_path)

    def run( self ):
        r""" Miner main loop.
        """
        # ---- Build Bittensor neuron ----
        with self.neuron:
            if self.config.neuron.use_wandb:
                bittensor.wandb(
                    config = self.config,
                    cold_pubkey = self.neuron.wallet.ss58_address,
                    hot_pubkey = self.neuron.wallet.hotkey.ss58_address,
                    root_dir = self.neuron.root_dir
                )


            # ---- Init run state ----
            self.epoch = 0
            self.global_step = 0
            self.epoch_loss = math.inf/2
            self.best_epoch_loss = math.inf

            # ---- reloads previous run ----
            try:
                self.reload()
                self.neuron.axon.check()
            except:
                self.save()
                self.reload()
                self.neuron.axon.check()

            # --- Run until n_epochs ----
            while self.epoch < self.config.miner.n_epochs:
                try:

                    # ---- Run epoch ----
                    total_epoch_loss = 0.0
                    start_block = self.neuron.subtensor.get_current_block()
                    end_block = start_block + self.config.miner.epoch_length
                    block_steps = [ block_delta for block_delta in range(start_block, end_block)]
                    progress_bar = qqdm( block_steps, total=len(block_steps), desc=format_str('white', f'Epoch:'))
                    for block in progress_bar:
                        # --- Iterate over batches until the end of the block.
                        current_block = self.neuron.subtensor.get_current_block()
                        while block >= current_block:

                            # ---- Forward pass ----
                            inputs = next( self.dataset )
                            output = self.nucleus.remote_forward (
                                inputs = inputs.to( self.device ),
                                training = True,
                            )

                            # ---- Backward pass ----
                            output.loss = output.local_target_loss + output.distillation_loss + output.remote_target_loss
                            total_epoch_loss += output.local_target_loss.item()
                            output.loss.backward() # Accumulates gradients on the nucleus.
                            clip_grad_norm_(self.nucleus.parameters(), self.config.miner.clip_gradients)

                            # ---- Apply and zero accumulated gradients.
                            self.optimizer.step() 
                            self.optimizer.zero_grad()
                            current_block = self.neuron.subtensor.get_current_block()

                        # ---- Block logs.
                        self.logs (
                            progress_bar,
                            iteration = block,
                            output = output,
                        )
                        self.global_step += 1

                    # ---- Update params ----
                    self.epoch_loss = total_epoch_loss / self.config.miner.epoch_length
                    self.epoch += 1

                    # ---- Set weights on chain ----
                    self.set_chain_weights()

                    # ---- Checkpoint state ----
                    self.checkpoint()

                except KeyboardInterrupt:
                    # --- User ended session ----
                    break

                except Exception as e:
                    # --- Unknown error ----
                    print (e)
                    logger.exception('Unknown exception: {} with traceback {}', e, traceback.format_exc())
                    if self.config.miner.restart_on_failure == True:
                        logger.info('Restarting from last saved state.')
                        self.reload()
                    else:
                        break

    # ---- Axon Forward call ----
    def forward_text ( self, pubkey:str, inputs_x: torch.FloatTensor) -> torch.FloatTensor:
        r""" Subscribed to an axon servicing endpoint: processes forward messages from the wire.
            The arguments reflect an RPC request from another miner in the network, the response tensor
            should be the hidden units computed using the local context and with shape: [batch_size, sequence_len, __network_dim__].

            Args:
                pubkey ( str, `required`):
                    The public key of the caller.
                inputs_x ( :obj:`torch.Tensor`, `required`):
                    torch inputs to be forward processed.
                modality ( bittensor.proto.Modality, `required`):
                    modality of inputs e.g. bittensor.proto.Modality.TEXT.

            Returns:
                outputs (:obj:`torch.FloatTensor`):
                    The nucleus's outputs as a torch tensor of shape [batch_size, sequence_len, __network_dim__]
        """
        def call(inputs):
            inputs_x = inputs.to( self.device )
            output = self.nucleus.local_forward (
                inputs = inputs_x
            )
            return output.local_hidden

        priority = self.neuron.metagraph.S[ self.neuron.metagraph.hotkeys.index(pubkey) ] / sys.getsizeof(inputs_x)
<<<<<<< HEAD
        future = self.thread_pool.submit( call,inputs = inputs_x, priority = priority )
=======
        future = self.thread_pool.submit( call, inputs = inputs_x, priority = priority )
>>>>>>> 48b3c202
        return future.result(timeout = self.config.miner.timeout)

    # ---- Axon Backward call ----
    def backward_text ( self, pubkey:str, inputs_x:torch.FloatTensor, grads_dy:torch.FloatTensor ) -> torch.FloatTensor:
        r""" Subscribed to an axon servicing endpoint: Processes backward messages from the wire.
            Arguments reflect an RPC backward request from another miner in the network, the response tensor
            should be the gradients of the miner's nucleus w.r.t to the inputs_x and the passed output grads_dy.

            Args:
                pubkey ( str, `required`):
                    The public key of the caller.
                inputs_x ( :obj:`torch.Tensor`, `required`):
                    torch inputs from previous forward call.
                grads_dy ( :obj:`torch.Tensor`, `required`):
                    torch grads of forward output.
                modality ( bittensor.proto.Modality, `required`):
                    modality of inputs e.g. bittensor.proto.Modality.TEXT.

            Returns:
                outputs (:obj:`torch.FloatTensor`, `optional`):
                    The gradients w.r.t to the inputs [batch_size, sequence_len, -1]
        """
        if self.config.miner.accumulate_remote_gradients:
            def call(input,grad):
                with torch.enable_grad():
                    # ---- Set up inputs for gradient computations.
                    outputs_y = self.nucleus.local_forward( inputs = input ).local_context.to( self.device )
                    # ---- The backward call will accumulate gradients on our parameters.
                
                    torch.autograd.backward (
                        tensors = [outputs_y],
                        grad_tensors = [grad]
                    )
                    return inputs_x.grad if inputs_x.grad != None else None                    

            priority = self.neuron.metagraph.S[ self.neuron.metagraph.hotkeys.index(pubkey) ] / sys.getsizeof(inputs_x)
            self.thread_pool.submit(call, input=inputs_x.to( self.device ), grad=grads_dy.to( self.device ), priority=priority)

    def checkpoint( self ):
        r""" Optionally Saves, updates and then reloads the miner training state.
        """
        last_saved = self.get_saved_state()
        if last_saved == None or last_saved['epoch_loss'] >= self.epoch_loss:
            self.save()
        bittensor.neuron.metagraph.load().sync().save()

        chain_growth = bittensor.neuron.metagraph.n.item()- self.nucleus.chain_weights.shape[0]
        self.nucleus.chain_weights = nn.Parameter(torch.cat([self.nucleus.chain_weights, torch.ones([chain_growth],dtype=torch.float32,requires_grad=True)]))

        # Checks if epochs managed to diverage
        if not math.isfinite(self.epoch_loss):
            logger.error('Incorrect epoch loss detected, reloading to previous saved state')
            self.reload()

    def get_saved_state( self ):
        r""" Returns a saved state dict or none.
        """
        try:
            return torch.load("{}/model.torch".format( self.config.miner.full_path ))
        except Exception as e:
            logger.warning('No saved model found with error: {}', e)
            logger.info('Initalizing with new model')
            return None

    def reload( self ):
        r""" Reloads/updates the training state from the disk.
        """
        state_dict = self.get_saved_state()

        # --- loads and syncs metagraph
        try:
            bittensor.neuron.metagraph.load().sync().save()

        except:
            bittensor.neuron.metagraph.sync().save()

        # ---- Load training state.
        self.epoch = state_dict['epoch']
        self.epoch_loss = state_dict['epoch_loss']
        self.global_step = state_dict['global_step']
        if 'network' in state_dict.keys() and bittensor.neuron.subtensor.network == state_dict['network']: # checks if you are loading into the same network
            chain_growth = bittensor.neuron.metagraph.n.item()- state_dict['nucleus_state']['chain_weights'].shape[0]
            #updates the shape of nucleus chain weights
            self.nucleus.chain_weights = nn.Parameter(
                torch.ones(
                    list(state_dict['nucleus_state']['chain_weights'].shape),
                    requires_grad=True
                )
            )
        else:
            logger.exception('Incorrect Network setting between miner input and saved state. Please use the same network')
            raise Exception('Network does not match saved state')

        self.nucleus.load_state_dict( state_dict['nucleus_state'], strict=False )
        self.nucleus.chain_weights = nn.Parameter(torch.cat([self.nucleus.chain_weights, torch.ones([chain_growth],dtype=torch.float32,requires_grad=True)]))
        self.nucleus.to( self.device ) # Load nucleus

        # --- Load optimizer.
        self.optimizer = torch.optim.SGD(
            [{"params": self.nucleus.parameters()}],
            lr = state_dict['optimizer_state']['param_groups'][0]['lr'],
            weight_decay = state_dict['optimizer_state']['param_groups'][0]['weight_decay'],
        )
        bittensor.logging.success( prefix = 'Reloaded model', sufix = '<blue>{}/model.torch</blue>'.format( self.config.miner.full_path ))

    def save( self ):
        r""" Saves the training state to disk.
        """
        try:
            state_dict = {
                'epoch': self.epoch,
                'epoch_loss': self.epoch_loss,
                'global_step': self.global_step,
                'nucleus_state': self.nucleus.state_dict(), # Save nucleus state.
                'optimizer_state': self.optimizer.state_dict(), # Save optimizer.
                'network': bittensor.neuron.subtensor.network # Save Network
            }
            torch.save( state_dict, "{}/model.torch".format( self.config.miner.full_path ) )
            bittensor.logging.success(prefix='Saved model', sufix='<blue>{}/model.torch</blue>'.format( self.config.miner.full_path ) )
        except Exception as e:
            logger.exception('Failed to save model with error:{}', e)

    def set_chain_weights( self ):
        r""" Sets the chain weights.
        """
        try:
            real_topk = min( self.config.miner.n_topk_chain_weights , bittensor.neuron.metagraph.n.item() )
            topk_weights, topk_uids = torch.topk( self.nucleus.chain_weights.detach(), k = real_topk )
            normalized_topk_weights = torch.nn.functional.normalize( topk_weights - torch.min( topk_weights ), p = 1, dim = 0)
            did_set = bittensor.neuron.subtensor.timeout_set_weights(
                timeout=5,
                uids = topk_uids,
                weights = normalized_topk_weights,
                wait_for_inclusion = True,
                wallet = bittensor.neuron.wallet,
            )
            if did_set:
                bittensor.logging.success(prefix='Set weights:', sufix='{}'.format(self.nucleus.chain_weights.tolist()))
            else:
                logger.warning('Failed to set weights on chain.')

        except Exception as e:
            logger.error('Failure setting weights on chain with error: {}', e)

    # ---- Training logs ----
    def logs( self, progress_bar, iteration:int, output: SimpleNamespace ):
        r""" Called after every training step. Displays miner state to screen.
        """
        self_uid = bittensor.neuron.metagraph.hotkeys.index(bittensor.neuron.wallet.hotkey.ss58_address)
        stake = bittensor.neuron.metagraph.S[ self_uid ].item()
        rank = bittensor.neuron.metagraph.R[ self_uid ].item()
        incentive = bittensor.neuron.metagraph.I[ self_uid ].item()
        info = {
            'GS': colored('{}'.format(self.global_step), 'red'),
            'LS': colored('{}'.format(iteration), 'blue'),
            'Epoch': colored('{}'.format(self.epoch+1), 'green'),
            'Loss': colored('{:.4f}'.format(self.epoch_loss), 'yellow'),
            'Best': colored('{:.4f}'.format(self.best_epoch_loss), 'red'),
            'L-loss': colored('{:.4f}'.format(output.local_target_loss.item()), 'blue'),
            'R-loss': colored('{:.4f}'.format(output.remote_target_loss.item()), 'green'),
            'D-loss': colored('{:.4f}'.format(output.distillation_loss.item()), 'yellow'),
            'nPeers': colored(bittensor.neuron.metagraph.n.item(), 'red'),
            'Stake(\u03C4)': colored('{:.3f}'.format(stake), 'green'),
            'Rank(\u03C4)': colored('{:.3f}'.format(rank), 'blue'),
            'Incentive(\u03C4/block)': colored('{:.6f}'.format(incentive), 'yellow'),
            'L-accuracy': colored('{}'.format(output.local_accuracy), 'red'),
        }
        if self.config.neuron.use_wandb:
            wandb_info = {
                'remote_target_loss':output.remote_target_loss.item(),
                'distillation_loss':output.distillation_loss.item(),
                "local_target_loss": output.local_target_loss.item(),
                'Number of Peers':bittensor.neuron.metagraph.n.item(),
                'Stake':stake,
                'Rank':rank,
                'Incentive':incentive,
                'Axon QPS':bittensor.neuron.axon.stats.qps.value,
                'local_accuracy':output.local_accuracy
                }

        #removing normalization of chain weights for display
        normalized_chain_weights =  F.softmax (self.nucleus.chain_weights.detach())
        for uid in bittensor.neuron.metagraph.uids.tolist():
            if normalized_chain_weights[uid].item() > 0:
                if self.nucleus.chain_weights.grad != None:
                    weight_dif = -self.nucleus.chain_weights.grad[uid].item()
                else:
                    weight_dif = 0

                if weight_dif > 0:
                    info[str(uid)] = colored('{:.4f}'.format(normalized_chain_weights[uid]), 'green')
                elif weight_dif == 0:
                    info[str(uid)] = colored('{:.4f}'.format(normalized_chain_weights[uid]), 'white')
                else:
                    info[str(uid)] = colored('{:.4f}'.format(normalized_chain_weights[uid]), 'red')
                if self.config.neuron.use_wandb:
                    wandb_info['Chain weights:' + str(uid)]= normalized_chain_weights[uid]
        if self.config.neuron.use_wandb and iteration % 100 == 1:
            try:
                wandb.log(wandb_info)
            except Exception as e:
                logger.warning('Failed to update weights and biases with error:{}', e)

        progress_bar.set_infos( info )

    def blacklist(self,pubkey:str) -> bool:
        r"""Axon security blacklisting, used to blacklist message from low stake members
        Currently, this is not turned on.
        """
        uid =self.neuron.metagraph.hotkeys.index(pubkey)
        if self.neuron.metagraph.S[uid] < self.config.miner.blacklist:
            return True
        else:
            return False

if __name__ == "__main__":
    Miner().run()<|MERGE_RESOLUTION|>--- conflicted
+++ resolved
@@ -456,11 +456,7 @@
             return output.local_hidden
 
         priority = self.neuron.metagraph.S[ self.neuron.metagraph.hotkeys.index(pubkey) ] / sys.getsizeof(inputs_x)
-<<<<<<< HEAD
-        future = self.thread_pool.submit( call,inputs = inputs_x, priority = priority )
-=======
         future = self.thread_pool.submit( call, inputs = inputs_x, priority = priority )
->>>>>>> 48b3c202
         return future.result(timeout = self.config.miner.timeout)
 
     # ---- Axon Backward call ----
