"""BERT Next Sentence Prediction Synapse

This file demonstrates a bittensor.Synapse trained for Next Sentence Prediction.

Example:
        $ python examples/bert/main.py

"""

import bittensor
from bittensor.utils.model_utils import ModelToolbox
from bittensor import bittensor_pb2

import argparse
from loguru import logger
import math
import time
import torch
<<<<<<< HEAD
import torchvision
from typing import List, Tuple, Dict, Optional
import traceback

=======
>>>>>>> fb16ca33
import torch.nn as nn
import torch.nn.functional as F
import torch.optim as optim
import torchvision
import torchvision.transforms as transforms
from torch.utils.tensorboard import SummaryWriter
from typing import List, Tuple, Dict, Optional

class MnistSynapse(bittensor.Synapse):
    """ Bittensor endpoint trained on PIL images to detect handwritten characters.
    """
    def __init__(self):
        super(MnistSynapse, self).__init__()
        # Image encoder
        self._transform = bittensor.utils.batch_transforms.Normalize((0.1307,), (0.3081,))
        self._adaptive_pool = nn.AdaptiveAvgPool2d((28, 28))
        
        # Forward Network
        self.forward_layer1 = nn.Linear((784 + 1024), 1024)
        self.forward_layer2 = nn.Linear(1024, 1024)
        
        # Distillation Network
        self.student_layer1 = nn.Linear(784, 1024)
        self.student_layer2 = nn.Linear(1024, 1024)
        
        # Logit Network 
        self.target_layer1 = nn.Linear(1024, 512)
        self.target_layer2 = nn.Linear(512, 256)
        self.target_layer3 = nn.Linear(256, 10)

    def forward_image(self, images: torch.Tensor):
        r""" Forward pass inputs and labels through the NSP BERT module.

            Args:
                inputs (:obj:`torch.FloatTensor` of shape :obj:`(batch_size, -1, -1, -1)`, `required`): 
                    batch_size length list of image tensors. (batch index, channel, row, col) produced 
                    by calling PIL.toTensor()
            
            Returns:
                local_output (:obj:`torch.FloatTensor` of shape :obj:`(batch_size, config.hidden_size)`, `required`): 
                    Output encoding of inputs produced using the local student distillation model as context.
        """
        return self.forward (images = images, labels = None, network = None) ['local_output']

    def forward (   self, 
                    images: torch.Tensor,
                    labels: torch.Tensor = None,
                    network: torch.Tensor = None):

        r""" Forward pass inputs and labels through the NSP BERT module.

            Args:
                images (:obj:`torch.FloatTensor` of shape :obj:`(batch_size, -1, -1, -1)`, `required`): 
                    PIL.toTensor() encoded images.

                labels (:obj:`torch.FloatTensor`  of shape :obj:`(batch_size, 10)`, `optional`): 
                    Mnist labels.

                network (:obj:`torch.FloatTensor` of shape :obj:`(batch_size, config.hidden_size)`, `optional`):
                    response context from a bittensor dendrite query. 

            Returns:
                dictionary with { 
                    loss  (:obj:`List[str]` of shape :obj:`(batch_size)`, `required`):
                        Total loss acumulation to be used by loss.backward()

                    local_output (:obj:`torch.FloatTensor` of shape :obj:`(batch_size, config.hidden_dim)`, `required`):
                        Output encoding of image inputs produced by using the local student distillation model as 
                        context rather than the network. 

                    local_target (:obj:`torch.FloatTensor` of shape :obj:`(batch_size, 10)`, `optional`):
                        MNIST Target predictions using student model as context. 

                    local_target_loss (:obj:`torch.FloatTensor` of shape :obj:`(1)`, `optional`): 
                        MNIST Classification loss computed using the local_output and passed labels.

                    network_target (:obj:`torch.FloatTensor` of shape :obj:`(batch_size, 10)`, `optional`):
                        MNIST Target predictions using network as context. 

                    network_output (:obj:`torch.FloatTensor` of shape :obj:`(batch_size, config.hidden_dim)`, `optional`): 
                        Output encoding of inputs produced by using the network inputs as context to the local model rather than 
                        the student.

                    network_target_loss (:obj:`torch.FloatTensor` of shape :obj:`(1)`, `optional`):
                        MNIST Classification loss computed using the local_output and passed labels.

                    distillation_loss (:obj:`torch.FloatTensor` of shape :obj:`(1)`, `optional`): 
                        Distillation loss produced by the student with respect to the network context.
                }
        """
        # Return vars.
        loss = torch.tensor(0.0)
        local_output = None
        local_target = None
        network_output = None
        network_target = None
        network_target_loss = None
        local_target_loss = None
        distillation_loss = None

        # Encode images into standard shape. Images could any size PILs.
        images = self._transform(images)
        images = self._adaptive_pool(images).to(self.device)
        images = torch.flatten(images, start_dim = 1)

        # student inputs:
        student = F.relu(self.student_layer1 (images))
        student = F.relu(self.student_layer2 (student))

        # If there is a network context, use it to train the student network.
        if network is not None:
            distillation_loss = F.mse_loss(student, network.detach())
            loss += distillation_loss

        # Build student_y
        local_output = torch.cat((images, student), dim=1)
        local_output = F.relu(self.forward_layer1 (local_output))
        local_output = F.relu(self.forward_layer2 (local_output))
        if labels is not None:
            # Compute the target loss using the student_y and passed labels.
            local_target = F.relu(self.target_layer1 (local_output))
            local_target = F.relu(self.target_layer2 (local_target))
            local_target = F.relu(self.target_layer3 (local_target))
            local_target = F.log_softmax(local_target, dim=1)
            local_target_loss = F.nll_loss(local_target, labels)
            loss += local_target_loss

        # Compute the synapse head using the network inputs.
        # Only compute this when there is a network context.
        if network is not None:
            network_output = torch.cat((images, network), dim=1)
            network_output = F.relu(self.forward_layer1 (network_output))
            network_output = F.relu(self.forward_layer2 (network_output))

        # Compute a target loss using network_y and the passed labels.
        if network is not None and labels is not None:
            network_target = F.relu(self.target_layer1 (network_output))
            network_target = F.relu(self.target_layer2 (network_target))
            network_target = F.relu(self.target_layer3 (network_target))
            network_target = F.log_softmax(network_target, dim=1)
            network_target_loss = F.nll_loss(network_target, labels)
            loss += network_target_loss

        return {
            'loss': loss,
            'local_output': local_output,
            'network_output': network_output,
            'local_target': local_target,
            'network_target': network_target,
            'network_target_loss': network_target_loss,
            'local_target_loss': local_target_loss,
            'distillation_loss': distillation_loss
        }
            
        
def main(hparams):
     
    # Load bittensor config from hparams.
    config = bittensor.Config( hparams )

    # Additional training params.
    batch_size_train = 64
    batch_size_test = 64
    learning_rate = 0.01
    momentum = 0.9
    log_interval = 10
    epoch = 0
    global_step = 0
    best_test_loss = math.inf
    device = torch.device("cuda" if torch.cuda.is_available() else "cpu")

    # Instantiate toolbox to load/save model
    model_toolbox = ModelToolbox('mnist')

    # Load (Train, Test) datasets into memory.
    train_data = torchvision.datasets.MNIST(root=model_toolbox.data_path, train=True, download=True, transform=transforms.ToTensor())
    trainloader = torch.utils.data.DataLoader(train_data, batch_size = batch_size_train, shuffle=True, num_workers=2)
    
    test_data = torchvision.datasets.MNIST(root=model_toolbox.data_path, train=False, download=True, transform=transforms.ToTensor())
    testloader = torch.utils.data.DataLoader(test_data, batch_size = batch_size_test, shuffle=False, num_workers=2)
    
    # Build summary writer for tensorboard.
    writer = SummaryWriter(log_dir=model_toolbox.log_dir)
    
    # Build local synapse to serve on the network.
    model = MnistSynapse() # Synapses take a config object.
    model.to( device ) # Set model to device.
    # Build and start the metagraph background object.
    # The metagraph is responsible for connecting to the blockchain
    # and finding the other neurons on the network.
    metagraph = bittensor.Metagraph( config )
    metagraph.subscribe( model ) # Adds the synapse to the metagraph.
    metagraph.start() # Starts the metagraph gossip threads.
    
    # Build and start the Axon server.
    # The axon server serves synapse objects (models) 
    # allowing other neurons to make queries through a dendrite.
    axon = bittensor.Axon( config )
    axon.serve( model )
    axon.start() # Starts the server background threads. Must be paired with axon.stop().
    
    # Build the dendrite and router. 
    # The dendrite is a torch object which makes calls to synapses across the network
    # The router is responsible for learning which synapses to call.
    dendrite = bittensor.Dendrite( config ).to(device)
    router = bittensor.Router(x_dim = 1024, key_dim = 100, topk = 10)
        
    # Build the optimizer.
    params = list(router.parameters()) + list(model.parameters())
    optimizer = optim.SGD(params, lr=learning_rate, momentum=momentum)
    
    # Load previously trained model if it exists
    if config._hparams.load_model is not None:
        present_model, optimizer, epoch, best_test_loss = model_toolbox.load_model(model, config._hparams.load_model, optimizer)
        logger.info("Loaded model stored in {} with test loss {} at epoch {}".format(config._hparams.load_model, best_test_loss, epoch-1))

    # Train loop: Single threaded training of MNIST.
    # 1. Makes calls to the network using the bittensor.dendrite
    # 2. Trains the local model using inputs from network + raw_features.
    # 3. Trains the distillation model to emulate network inputs.
    # 4. Trains the local model and passes gradients through the network.
    def train(model, epoch, global_step):
        # Turn on Dropoutlayers BatchNorm etc.
        model.train()
        for batch_idx, (images, labels) in enumerate(trainloader):
            
            # Clear gradients on model parameters.
            optimizer.zero_grad()
            
            # Encode inputs for network contect used to query.
            context = model.forward_image(images).to(device)
            
            # Targets to Tensor
            labels = torch.LongTensor(labels).to(device)
            
            # Query the remote network.
            # Flatten mnist inputs for routing.
            synapses = metagraph.get_synapses( 1000 ) # Returns a list of synapses on the network (max 1000).
            requests, scores = router.route( synapses, context, images ) # routes inputs to network.
            responses = dendrite.forward_image( synapses, requests ) # Makes network calls.
            network = router.join( responses ) # Joins responses based on scores..
            
            # Compute full pass and get loss.
            output = model.forward(images, labels, network)

            # Loss and step.
            loss = output['loss']
            torch.nn.utils.clip_grad_norm_(router.parameters(), 0.5)
            loss.backward()
            optimizer.step()
            global_step += 1
            
            # Set network weights.
            weights = metagraph.getweights(synapses).to(device)
            weights = (0.99) * weights + 0.01 * torch.mean(scores, dim=0)
            metagraph.setweights(synapses, weights)
                
            # Logs:
            if batch_idx % log_interval == 0:
                n_peers = len(metagraph.peers)
                n_synapses = len(metagraph.synapses)
                writer.add_scalar('n_peers', n_peers, global_step)
                writer.add_scalar('n_synapses', n_synapses, global_step)
                writer.add_scalar('train_loss', float(loss.item()), global_step)
            
                n = len(train_data)
                logger.info('Train Epoch: {} [{}/{} ({:.0f}%)]\tLocal Loss: {:.6f}\tTarget Loss: {:.6f}\tDistillation Loss: {:.6f}\tnP|nS: {}|{}'.format(
                    epoch, (batch_idx * batch_size_train), n, (100. * batch_idx * batch_size_train)/n, output['local_target_loss'].item(), output['network_target_loss'].item(), output['distillation_loss'].item(), len(metagraph.peers), 
                            len(metagraph.synapses)))

    # Test loop.
    # Evaluates the local model on the hold-out set.
    # Returns the test_accuracy and test_loss.
    def test( model: bittensor.Synapse ):
        
        # Turns off Dropoutlayers, BatchNorm etc.
        model.eval()
        
        # Turns off gradient computation for inference speed up.
        with torch.no_grad():
        
            loss = 0.0
            correct = 0.0
            for _, (images, labels) in enumerate(testloader):                
               
                # Labels to Tensor
                labels = torch.LongTensor(labels).to(device)

                # Compute full pass and get loss.
                outputs = model.forward(images, labels)
                            
                # Count accurate predictions.
                max_logit = outputs['local_target'].data.max(1, keepdim=True)[1]
                correct += max_logit.eq( labels.data.view_as(max_logit) ).sum()
        
        # # Log results.
        n = len(test_data)
        loss /= n
        accuracy = (100. * correct) / n
        logger.info('Test set: Avg. loss: {:.4f}, Accuracy: {}/{} ({:.0f}%)\n'.format(loss, correct, n, accuracy))        
        return loss, accuracy
    
    try:
        while True:
            # Train model
            train( model, epoch, global_step )
            
            # Test model.
            test_loss, _ = test( model )
       
            # Save best model. 
            if test_loss < best_test_loss:
                # Update best loss.
                best_test_loss = test_loss
                
                # Save the best local model.
                logger.info('Saving model: epoch: {}, loss: {}, path: {}', epoch, test_loss, model_toolbox.model_path)
                model_toolbox.save_model(model, epoch, optimizer, test_loss)
                
            epoch += 1
            
    except Exception as e:
        traceback.print_exc()
        logger.error(e)
        metagraph.stop()
        axon.stop()


if __name__ == "__main__":
    parser = argparse.ArgumentParser()
    hparams = bittensor.Config.add_args(parser)
    hparams = parser.parse_args()
    main(hparams)<|MERGE_RESOLUTION|>--- conflicted
+++ resolved
@@ -16,13 +16,10 @@
 import math
 import time
 import torch
-<<<<<<< HEAD
 import torchvision
 from typing import List, Tuple, Dict, Optional
 import traceback
 
-=======
->>>>>>> fb16ca33
 import torch.nn as nn
 import torch.nn.functional as F
 import torch.optim as optim
